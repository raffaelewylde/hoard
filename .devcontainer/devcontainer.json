<<<<<<< HEAD
{
	"name": "Rust",
	"build": {
		"dockerfile": "Dockerfile"
	},
	"runArgs": [ "--cap-add=SYS_PTRACE", "--security-opt", "seccomp=unconfined" ],
	"settings": {
		"lldb.executable": "/usr/bin/lldb",
		"files.watcherExclude": {
			"**/target/**": true
		}
	},
	"extensions": [
		"rust-lang.rust",
		"bungcip.better-toml",
		"vadimcn.vscode-lldb",
		"mutantdino.resourcemonitor",
		"github.vscode-pull-request-github"
	],
	"postCreateCommand": "pre-commit install",
	"remoteUser": "vscode"
}
=======
{
	"name": "Rust",
	"build": {
		"dockerfile": "Dockerfile"
	},
	"runArgs": [ "--cap-add=SYS_PTRACE", "--security-opt", "seccomp=unconfined" ],
	"settings": { 
		"lldb.executable": "/usr/bin/lldb",
		"files.watcherExclude": {
			"**/target/**": true
		}
	},
	"extensions": [
		"rust-lang.rust",
		"bungcip.better-toml",
		"vadimcn.vscode-lldb",
		"mutantdino.resourcemonitor",
		"github.vscode-pull-request-github"
	],
	"remoteUser": "vscode"
}
>>>>>>> 603076fa
<|MERGE_RESOLUTION|>--- conflicted
+++ resolved
@@ -1,4 +1,3 @@
-<<<<<<< HEAD
 {
 	"name": "Rust",
 	"build": {
@@ -21,26 +20,3 @@
 	"postCreateCommand": "pre-commit install",
 	"remoteUser": "vscode"
 }
-=======
-{
-	"name": "Rust",
-	"build": {
-		"dockerfile": "Dockerfile"
-	},
-	"runArgs": [ "--cap-add=SYS_PTRACE", "--security-opt", "seccomp=unconfined" ],
-	"settings": { 
-		"lldb.executable": "/usr/bin/lldb",
-		"files.watcherExclude": {
-			"**/target/**": true
-		}
-	},
-	"extensions": [
-		"rust-lang.rust",
-		"bungcip.better-toml",
-		"vadimcn.vscode-lldb",
-		"mutantdino.resourcemonitor",
-		"github.vscode-pull-request-github"
-	],
-	"remoteUser": "vscode"
-}
->>>>>>> 603076fa
